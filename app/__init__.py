from flask import Flask
import os
from flask_cors import CORS
from app.cron.scheduler import init_scheduler
# from app.cron.model_training_scheduler import model_init_scheduler


def create_app():
    app = Flask(__name__)

    app.secret_key = os.getenv("SECRET_KEY", "your_default_secret_key")  # Ensure SECRET_KEY is set


    # Enable CORS
    CORS(app, origins=["http://localhost:3000"], supports_credentials=True)

    # Register Blueprints
    from app.blueprints.users import users_bp
    from app.blueprints.datasets import datasets_bp
    from app.blueprints.model_building import model_building_bp
<<<<<<< HEAD
    # with app.app_context():
    #      print("Initializing scheduler...")
    #      init_scheduler(app)
    #      print("Scheduler initialized successfully!")
=======
    from app.blueprints.gemini_apis import gemini_api_bp
    with app.app_context():
         print("Initializing scheduler...")
         init_scheduler(app)
         print("Scheduler initialized successfully!")
>>>>>>> 4a58033d

    app.register_blueprint(users_bp, url_prefix='/user')
    app.register_blueprint(datasets_bp, url_prefix='/dataset')
    app.register_blueprint(model_building_bp, url_prefix='/model')
    app.register_blueprint(gemini_api_bp, url_prefix='/gemini')

    with app.app_context():
        print("Initializing scheduler...")
        init_scheduler(app)
        print("Scheduler initialized successfully!")

    print("Registered URLs:")
    for rule in app.url_map.iter_rules():
        print(rule)
    return app<|MERGE_RESOLUTION|>--- conflicted
+++ resolved
@@ -18,18 +18,11 @@
     from app.blueprints.users import users_bp
     from app.blueprints.datasets import datasets_bp
     from app.blueprints.model_building import model_building_bp
-<<<<<<< HEAD
-    # with app.app_context():
-    #      print("Initializing scheduler...")
-    #      init_scheduler(app)
-    #      print("Scheduler initialized successfully!")
-=======
     from app.blueprints.gemini_apis import gemini_api_bp
     with app.app_context():
          print("Initializing scheduler...")
          init_scheduler(app)
          print("Scheduler initialized successfully!")
->>>>>>> 4a58033d
 
     app.register_blueprint(users_bp, url_prefix='/user')
     app.register_blueprint(datasets_bp, url_prefix='/dataset')
